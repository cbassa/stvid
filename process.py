#!/usr/bin/env python3
import os
import sys
import glob
import time
import json
import datetime

import argparse
import configparser

import numpy as np

import warnings

from termcolor import colored

import multiprocessing as mp

from stvid import calibration
from stvid.fourframe import FourFrame
from stvid.fourframe import Observation
from stvid.fourframe import AstrometricCatalog

from astropy.utils.exceptions import AstropyWarning

def number_to_letter(n):
    # 
    if n == 0:
        return ""
    x = (n - 1) % 24
    letters = "ABCDEFGHJKLMNPQRSTUVWXYZ"
    rest = (n - 1) // 24
    if rest == 0:
        return letters[x]
    return number_to_letter(rest) + letters[x]

def cospar(nfd, number):
    t = datetime.datetime.strptime(nfd[:19], "%Y-%m-%dT%H:%M:%S")
    year = int(t.strftime("%y"))
    doy = int(t.strftime("%j")) + 500
    letter = number_to_letter(number)
    return f"{year:02d} {doy:03d}{letter:3s}"

def chunk_list(l, n):
    o = []
    for i in range(0, len(l), n):
        o.append(l[i:i + n])
    return o

def process_loop(fname):
    """
    Thread to process satobs FourFrame FITS files in a multi-thread compatible manner
    """

    # File root
    froot = os.path.splitext(fname)[0]
    
    # Find stars
    if not os.path.exists(f"{froot}_stars.cat"):
        scat = calibration.generate_star_catalog(fname)
    else:
        scat = calibration.read_star_catalog(fname)

    # Calibrate
    screenoutput = None
    if not os.path.exists(f"{froot}_calib.wcs"):
        w, rmsx, rmsy, nused, is_calibrated = calibration.calibrate(fname, cfg, acat, scat, wref, tref)

        # Attempt plate solve
#        if not is_calibrated and scat.nstars > nstarsmin:
#            print(colored(f"Computing astrometric calibration for {fname}", "yellow"))
#            wtmp, ttmp = calibration.plate_solve(fname, cfg, calfname)
            
#            # Retry calibration
#            if wtmp is not None:
#                wref, tref = wtmp, ttmp
#                w, rmsx, rmsy, nused, is_calibrated = calibration.calibrate(fname, cfg, acat, scat, wref, tref)

        # Log output
        output = f"{os.path.basename(fname)} {w.wcs.crval[0]:10.6f} {w.wcs.crval[1]:10.6f} {rmsx:6.2f} {rmsy:6.2f} {nused}/{scat.nstars}"
        if is_calibrated:
            color = "green"
        else:
            color = "red"
        screenoutput = colored(output, color)

    # Skip if png exists
    if os.path.exists(f"{froot}_0.png"):
        return
        
    # Read Fourframe
    ff = FourFrame(fname, cfg)
        
    # Generate predictions
    predictions = ff.generate_satellite_predictions(cfg)

    # Find tracks
    if ff.is_calibrated():
        tracks = ff.find_tracks_by_hough3d(cfg)
    else:
        tracks = []

    # Output dictionary
    output_dict = {"site_id": ff.site_id,
                   "latitude": ff.lat,
                   "longitude": ff.lon,
                   "height": ff.height,
                   "observer": ff.observer,
                   "start": ff.nfd,
                   "exptime": ff.texp,
                   "ra": ff.ra0,
                   "dec": ff.dec0,
                   "sx": ff.sx,
                   "sy": ff.sy,
                   "wx": ff.wx,
                   "wy": ff.wy}
    
    # Loop over tracks
    ident_dicts = []
    obs = []
    satno = 90000
    number = 1
    for t in tracks:
        # Identify
        ident, is_identified = t.identify(predictions, satno, cospar(ff.nfd, number), None, cfg, abbrevs, tlefiles)
        if not is_identified:
            satno += 1
            number += 1

        # Identification dictionary
        ident_dict = {"satno": ident.satno,
                      "cospar": ident.cospar,
                      "tlefile": ident.tlefile,
                      "catalogname": ident.catalogname}

        # Save track
        t.save(f"{ff.froot}_{ident.satno:05d}_{ident.catalogname}.csv", ff)

        # Measure single position
        m = t.measure_single_position(ff)
        iod_line = m.to_iod_line(ff, ident)

        # Measure multiple position
        ms = t.measure_multiple_positions(ff)
        iod_lines = [mt.to_iod_line(ff, ident) for mt in ms]

        # Add to dictionary
        single_measurement = {"time": m.t.isot,
                              "ra": float(m.ra),
                              "dec": float(m.dec),
                              "drxdt": float(m.drxdt),
                              "drydt": float(m.drydt)}
        multiple_measurements = [{"time": mt.t.isot,
                                  "ra": float(mt.ra),
                                  "dec": float(mt.dec),
                                  "drxdt": float(mt.drxdt),
                                  "drydt": float(mt.drydt)} for mt in ms]
#        ident_dict["measurement"] = single_measurement
#        ident_dict["iod_line"] = iod_line
        ident_dict["measurements"] = multiple_measurements
        ident_dict["iod_lines"] = [line for line in iod_lines]
        ident_dicts.append(ident_dict)

        # Store observation
        obs.append(Observation(ident.satno, ident.catalogname, iod_line, iod_lines))

        
    # Store output
    if ident_dicts is not []:
        output_dict["satellites"] = ident_dicts

        with open(f"{ff.froot}_data.json", "w") as fp:
            json.dump(output_dict, fp)
        
    # Write observations
    screenoutput_idents = []
    for o in obs:
        # Open file
        outfname = f"{ff.froot}_{o.satno:05d}_{o.catalogname}.dat"
        with open(outfname, "w") as fp:
            fp.write(f"{o.iod_line}\n")
        outfname = f"{ff.froot}_{o.satno:05d}_{o.catalogname}_m.dat"
        with open(outfname, "w") as fp:
            for iod_line in o.iod_lines:
                fp.write(f"{iod_line}\n")
        if o.catalogname == "catalog":
            color = "grey"
        elif o.catalogname == "classfd":
            color = "blue"
        elif o.catalogname == "unid":
            color = "magenta"
        screenoutput_idents.append(colored(o.iod_line, color))

    # Generate plots
    ff.diagnostic_plot(predictions, None, None, cfg)
    for track, o in zip(tracks, obs):
        ff.diagnostic_plot(predictions, track, o, cfg)

    return (screenoutput, screenoutput_idents)

if __name__ == "__main__":
    # Read commandline options
    conf_parser = argparse.ArgumentParser(description="Process captured" +
                                          " video frames.")
    conf_parser.add_argument("-c",
                             "--conf_file",
                             help="Specify configuration file. If no file" +
                             " is specified 'configuration.ini' is used.",
                             action="append",
                             nargs="?",
                             metavar="FILE")
    conf_parser.add_argument("-d",
                             "--directory",
                             help="Specify directory of observations. If no" +
                             " directory is specified parent will be used.",
                             metavar="DIR",
                             dest="file_dir",
                             default=".")
<<<<<<< HEAD
    conf_parser.add_argument("-b",
                             "--batch",
                             help="Batch process observations, exit when done.",
=======
    conf_parser.add_argument("-r",
                             "--reprocess",
                             help="Remove processed files and start from scratch.",
>>>>>>> 194460b7
                             action="store_true")
    args = conf_parser.parse_args()
    
    # Read configuration file
    cfg = configparser.ConfigParser(inline_comment_prefixes=("#", ":"))
    conf_file = args.conf_file if args.conf_file else "configuration.ini"
    result = cfg.read(conf_file)
    if not result:
        print("Could not read config file: %s\nExiting..." % conf_file)
        sys.exit()

    # Set warnings
    warnings.filterwarnings("ignore", category=UserWarning, append=True)
    warnings.simplefilter("ignore", AstropyWarning)
    
    # Observer settings
    nstarsmin = cfg.getint("Astrometry", "min_stars")

    # Extract abbrevs for TLE files
    abbrevs, tlefiles = [], []
    for key, value in cfg.items("Elements"):
        if "tlefile" in key:
            tlefiles.append(os.path.basename(value))
        elif "abbrev" in key:
            abbrevs.append(value)

    # Read astrometric catalog
    acat = AstrometricCatalog(cfg.getfloat("Astrometry", "max_magnitude"))

    # Get number of CPUs for multiprocessing
    if cfg.has_option("LineDetection", "cpu_count"):
        cpu_count = cfg.getint("LineDetection", "cpu_count")
    else:
        cpu_count = mp.cpu_count()
    print(f"Processing with {cpu_count} threads")

    # Remove processed files
    if args.reprocess:
        for f_pattern in ["test.fits","*.png","*.cat","*.cal","*.csv","*.dat"]:
            for files in glob.glob(os.path.join(args.file_dir, f_pattern)):
                os.remove(files)
        
    # Start processing loop
    while True:
        # Get unprocessed files
        fitsfnames = sorted(glob.glob(os.path.join(args.file_dir, "2*.fits")))
        froots = [os.path.splitext(fitsname)[0] for fitsname in fitsfnames]
        fnames = [f"{froot}.fits" for froot in froots if not os.path.exists(f"{froot}_0.png")]
        
        # Create reference calibration file
        calfname = os.path.join(args.file_dir, "test.fits")
        if not os.path.exists(calfname):
            solved = False
            wref = None

            # Loop over files to find a suitable calibration file
            for fname in fnames:
                # Was this file already tried?
                if not os.path.exists(os.path.join(args.file_dir, f"{fname}.cat")):
                    # Generate star catalog
                    scat = calibration.generate_star_catalog(fname)

                    # Solve
                    if scat.nstars > nstarsmin:
                        print(colored(f"Computing astrometric calibration for {fname}", "yellow"))
                        wref, tref = calibration.plate_solve(fname, cfg, calfname)
                        if wref is not None:
                            solved = True

                    # Break when solved
                    if solved:
                        break
        else:
            # test.fits exists, so calibration has been solved
            solved = True

            # Read calibration
            wref, tref = calibration.read_calibration(calfname)

        # Exit if plate solving failed
        if not solved:
            print("Plate solving failed, exiting...")
            sys.exit()

        # Process files
        p = mp.Pool(processes=cpu_count)

        try:
            chunks = chunk_list(fnames, cpu_count)
            for chunk in chunks:
                for result in p.map(process_loop, chunk):
                    (screenoutput, screenoutput_idents) = result

                    if screenoutput is not None:
                        print(screenoutput)
                    for screenoutput_ident in screenoutput_idents:
                        print(screenoutput_ident)

            p.close()
            p.join()
        except KeyboardInterrupt:
            p.close()
            p.join()

        # Sleep
        try:
            if(args.batch):
                sys.exit()
            print("File queue empty, waiting for new files...\r", end = "")
            time.sleep(10)
        except KeyboardInterrupt:
            sys.exit()<|MERGE_RESOLUTION|>--- conflicted
+++ resolved
@@ -217,15 +217,12 @@
                              metavar="DIR",
                              dest="file_dir",
                              default=".")
-<<<<<<< HEAD
     conf_parser.add_argument("-b",
                              "--batch",
                              help="Batch process observations, exit when done.",
-=======
     conf_parser.add_argument("-r",
                              "--reprocess",
                              help="Remove processed files and start from scratch.",
->>>>>>> 194460b7
                              action="store_true")
     args = conf_parser.parse_args()
     
